--- conflicted
+++ resolved
@@ -309,8 +309,6 @@
             Assert.AreEqual(Verdict.Pass, run.Verdict);
             Assert.IsTrue(run.Parameters.All(x => x.Group != null));
         }
-<<<<<<< HEAD
-=======
 
         public class AdvancedResultsStep : TestStep
         {
@@ -388,6 +386,5 @@
             validatedResult(rl.Results[0], "Test Result");
             validatedResult(rl.Results[1], "ResultCommentTest");
         }
->>>>>>> 0c62997b
     }
 }