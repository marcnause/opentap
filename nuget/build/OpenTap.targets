<Project xmlns="http://schemas.microsoft.com/developer/msbuild/2003">

  <ItemGroup Condition="'$(MSBuildThisFileDirectory)' != '' And HasTrailingSlash('$(MSBuildThisFileDirectory)') And '$(OS)' == 'Unix'">
    <PackagePayloadFiles Include="$(MSBuildThisFileDirectory)payload\**\*" Exclude="$(MSBuildThisFileDirectory)payload\tap.exe;$(MSBuildThisFileDirectory)payload\Dependencies\*\git2-*.dll"/>
  </ItemGroup>

  <ItemGroup Condition="'$(MSBuildThisFileDirectory)' != '' And HasTrailingSlash('$(MSBuildThisFileDirectory)') And '$(OS)' != 'Unix'">
    <PackagePayloadFiles Include="$(MSBuildThisFileDirectory)payload\**\*" Exclude="$(MSBuildThisFileDirectory)payload\tap;$(MSBuildThisFileDirectory)payload\tap.dll;$(MSBuildThisFileDirectory)payload\tap.runtimeconfig.json;$(MSBuildThisFileDirectory)payload\Dependencies\*\libgit2-*.so"/>
  </ItemGroup>

  <Target Name="CopyOpenTapPayloadFiles"
          Condition="'$(CopyOpenTapPayloadFiles)' != 'false' And
                     '$(OutDir)' != '' And
                     HasTrailingSlash('$(OutDir)') And
                     Exists('$(OutDir)')"
          Inputs="@(PackagePayloadFiles)"
          Outputs="@(PackagePayloadFiles -> '$(OutDir)%(RecursiveDir)%(Filename)%(Extension)')"
          BeforeTargets="Build;PostBuildEvent">
    <Copy SourceFiles="@(PackagePayloadFiles)"
          DestinationFiles="@(PackagePayloadFiles -> '$(OutDir)%(RecursiveDir)%(Filename)%(Extension)')" />
  </Target>

  <Target Name="CleanOpenTapPayloadFiles"
          Condition="'$(CleanOpenTapPayloadFiles)' != 'false' And
                     '$(OutDir)' != '' And
                     HasTrailingSlash('$(OutDir)') And
                     Exists('$(OutDir)')"
          BeforeTargets="Clean">
    <ItemGroup>
      <PackagePayloadFilesToClean Include="@(PackagePayloadFiles -> '$(OutDir)%(RecursiveDir)%(Filename)%(Extension)')"/>
    </ItemGroup>
    <Delete Files="@(PackagePayloadFilesToClean)" />
  </Target>

  <Target Name="CreateOpenTapPackage"
          Condition="'$(CreateOpenTapPackage)' != 'false' And
                     '$(OutDir)' != '' And
                     Exists('$(OutDir)') And
                     '$(OpenTapPackageDefinitionPath)' != '' And
                     Exists('$(OpenTapPackageDefinitionPath)')"
          AfterTargets="Build">
<<<<<<< HEAD
    <Exec Command=".\tap.exe package create &quot;$(ProjectDir)\$(OpenTapPackageDefinitionPath)&quot;" WorkingDirectory="$(OutDir)" LogStandardErrorAsError="true" />
=======
    <Exec Command=".\tap package create &quot;$(ProjectDir)\$(OpenTapPackageDefinitionPath)&quot;" WorkingDirectory="$(OutDir)" LogStandardErrorAsError="true" />
>>>>>>> 4e5ba54d
  </Target>

  <Target Name="InstallOpenTapPackages"
        Inputs="$(MSBuildProjectFullPath)"
        Outputs="@(AdditionalOpenTapPackage-> '$(OutDir)Packages/%(Identity)/package.xml')"
        DependsOnTargets="CopyOpenTapPayloadFiles" AfterTargets="CopyOpenTapPayloadFiles">
<<<<<<< HEAD
    <Exec Command=".\tap.exe package install --dependencies --force &quot;%(AdditionalOpenTapPackage.Identity)&quot;"
          Condition="'%(AdditionalOpenTapPackage.Repository)' == '' AND '%(AdditionalOpenTapPackage.Version)' == ''"
          LogStandardErrorAsError="true" EnvironmentVariables="OPENTAP_DEBUG_INSTALL=true" WorkingDirectory="$(OutDir)"/>
    <Exec Command=".\tap.exe package install --dependencies --force &quot;%(AdditionalOpenTapPackage.Identity)&quot; -r &quot;%(AdditionalOpenTapPackage.Repository)&quot;"
          Condition="'%(AdditionalOpenTapPackage.Repository)' != '' AND '%(AdditionalOpenTapPackage.Version)' == ''"
          LogStandardErrorAsError="true" EnvironmentVariables="OPENTAP_DEBUG_INSTALL=true" WorkingDirectory="$(OutDir)"/>
    <Exec Command=".\tap.exe package install --dependencies --force &quot;%(AdditionalOpenTapPackage.Identity)&quot; --version &quot;%(AdditionalOpenTapPackage.Version)&quot;"
          Condition="'%(AdditionalOpenTapPackage.Repository)' == '' AND '%(AdditionalOpenTapPackage.Version)' != ''"
          LogStandardErrorAsError="true" EnvironmentVariables="OPENTAP_DEBUG_INSTALL=true" WorkingDirectory="$(OutDir)"/>
    <Exec Command=".\tap.exe package install --dependencies --force &quot;%(AdditionalOpenTapPackage.Identity)&quot; -r &quot;%(AdditionalOpenTapPackage.Repository)&quot; --version &quot;%(AdditionalOpenTapPackage.Version)&quot;"
=======
    <Exec Command=".\tap package install --dependencies --force &quot;%(AdditionalOpenTapPackage.Identity)&quot;"
          Condition="'%(AdditionalOpenTapPackage.Repository)' == '' AND '%(AdditionalOpenTapPackage.Version)' == ''"
          LogStandardErrorAsError="true" EnvironmentVariables="OPENTAP_DEBUG_INSTALL=true" WorkingDirectory="$(OutDir)"/>
    <Exec Command=".\tap package install --dependencies --force &quot;%(AdditionalOpenTapPackage.Identity)&quot; -r &quot;%(AdditionalOpenTapPackage.Repository)&quot;"
          Condition="'%(AdditionalOpenTapPackage.Repository)' != '' AND '%(AdditionalOpenTapPackage.Version)' == ''"
          LogStandardErrorAsError="true" EnvironmentVariables="OPENTAP_DEBUG_INSTALL=true" WorkingDirectory="$(OutDir)"/>
    <Exec Command=".\tap package install --dependencies --force &quot;%(AdditionalOpenTapPackage.Identity)&quot; --version &quot;%(AdditionalOpenTapPackage.Version)&quot;"
          Condition="'%(AdditionalOpenTapPackage.Repository)' == '' AND '%(AdditionalOpenTapPackage.Version)' != ''"
          LogStandardErrorAsError="true" EnvironmentVariables="OPENTAP_DEBUG_INSTALL=true" WorkingDirectory="$(OutDir)"/>
    <Exec Command=".\tap package install --dependencies --force &quot;%(AdditionalOpenTapPackage.Identity)&quot; -r &quot;%(AdditionalOpenTapPackage.Repository)&quot; --version &quot;%(AdditionalOpenTapPackage.Version)&quot;"
>>>>>>> 4e5ba54d
          Condition="'%(AdditionalOpenTapPackage.Repository)' != '' AND '%(AdditionalOpenTapPackage.Version)' != ''"
          LogStandardErrorAsError="true" EnvironmentVariables="OPENTAP_DEBUG_INSTALL=true" WorkingDirectory="$(OutDir)"/>
  </Target>

</Project><|MERGE_RESOLUTION|>--- conflicted
+++ resolved
@@ -39,29 +39,13 @@
                      '$(OpenTapPackageDefinitionPath)' != '' And
                      Exists('$(OpenTapPackageDefinitionPath)')"
           AfterTargets="Build">
-<<<<<<< HEAD
-    <Exec Command=".\tap.exe package create &quot;$(ProjectDir)\$(OpenTapPackageDefinitionPath)&quot;" WorkingDirectory="$(OutDir)" LogStandardErrorAsError="true" />
-=======
     <Exec Command=".\tap package create &quot;$(ProjectDir)\$(OpenTapPackageDefinitionPath)&quot;" WorkingDirectory="$(OutDir)" LogStandardErrorAsError="true" />
->>>>>>> 4e5ba54d
   </Target>
 
   <Target Name="InstallOpenTapPackages"
         Inputs="$(MSBuildProjectFullPath)"
         Outputs="@(AdditionalOpenTapPackage-> '$(OutDir)Packages/%(Identity)/package.xml')"
         DependsOnTargets="CopyOpenTapPayloadFiles" AfterTargets="CopyOpenTapPayloadFiles">
-<<<<<<< HEAD
-    <Exec Command=".\tap.exe package install --dependencies --force &quot;%(AdditionalOpenTapPackage.Identity)&quot;"
-          Condition="'%(AdditionalOpenTapPackage.Repository)' == '' AND '%(AdditionalOpenTapPackage.Version)' == ''"
-          LogStandardErrorAsError="true" EnvironmentVariables="OPENTAP_DEBUG_INSTALL=true" WorkingDirectory="$(OutDir)"/>
-    <Exec Command=".\tap.exe package install --dependencies --force &quot;%(AdditionalOpenTapPackage.Identity)&quot; -r &quot;%(AdditionalOpenTapPackage.Repository)&quot;"
-          Condition="'%(AdditionalOpenTapPackage.Repository)' != '' AND '%(AdditionalOpenTapPackage.Version)' == ''"
-          LogStandardErrorAsError="true" EnvironmentVariables="OPENTAP_DEBUG_INSTALL=true" WorkingDirectory="$(OutDir)"/>
-    <Exec Command=".\tap.exe package install --dependencies --force &quot;%(AdditionalOpenTapPackage.Identity)&quot; --version &quot;%(AdditionalOpenTapPackage.Version)&quot;"
-          Condition="'%(AdditionalOpenTapPackage.Repository)' == '' AND '%(AdditionalOpenTapPackage.Version)' != ''"
-          LogStandardErrorAsError="true" EnvironmentVariables="OPENTAP_DEBUG_INSTALL=true" WorkingDirectory="$(OutDir)"/>
-    <Exec Command=".\tap.exe package install --dependencies --force &quot;%(AdditionalOpenTapPackage.Identity)&quot; -r &quot;%(AdditionalOpenTapPackage.Repository)&quot; --version &quot;%(AdditionalOpenTapPackage.Version)&quot;"
-=======
     <Exec Command=".\tap package install --dependencies --force &quot;%(AdditionalOpenTapPackage.Identity)&quot;"
           Condition="'%(AdditionalOpenTapPackage.Repository)' == '' AND '%(AdditionalOpenTapPackage.Version)' == ''"
           LogStandardErrorAsError="true" EnvironmentVariables="OPENTAP_DEBUG_INSTALL=true" WorkingDirectory="$(OutDir)"/>
@@ -72,7 +56,6 @@
           Condition="'%(AdditionalOpenTapPackage.Repository)' == '' AND '%(AdditionalOpenTapPackage.Version)' != ''"
           LogStandardErrorAsError="true" EnvironmentVariables="OPENTAP_DEBUG_INSTALL=true" WorkingDirectory="$(OutDir)"/>
     <Exec Command=".\tap package install --dependencies --force &quot;%(AdditionalOpenTapPackage.Identity)&quot; -r &quot;%(AdditionalOpenTapPackage.Repository)&quot; --version &quot;%(AdditionalOpenTapPackage.Version)&quot;"
->>>>>>> 4e5ba54d
           Condition="'%(AdditionalOpenTapPackage.Repository)' != '' AND '%(AdditionalOpenTapPackage.Version)' != ''"
           LogStandardErrorAsError="true" EnvironmentVariables="OPENTAP_DEBUG_INSTALL=true" WorkingDirectory="$(OutDir)"/>
   </Target>
