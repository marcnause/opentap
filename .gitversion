# This file specifies the (first part of the) version number and some options used by the
# "tap sdk gitversion" command and the $(gitversion) macro in package.xml

# This is the version number that will be used. Prerelease numbers are calculated by 
# counting git commits since the last change in this value.
<<<<<<< HEAD
version = 9.4.3
=======
version = 9.5.0
>>>>>>> d0b9bedd

# A version is determined to be a "beta" prerelease if it originates from the default branch
# The default branch is the first branch that matches the following regular expession.
# Uncomment to change the default.
#beta branch = integration

# When specified multiple times later sprcifications of "beta branch" will only be tried
# if earlier ones did not match any branches in the git repository
#beta branch = develop
#beta branch = dev
#beta branch = master

# A version is determined to be a "rc" prerelease if it originates from a branch that matches
# the following regular expression.
# Uncomment to change the default.
#release branch = release[0-9x]*

# A version is determined to be a release (no prerelease identifiers, just the version number
# specified in this file), if it originates from a commit that has an annotated tag that matches
# the following regular expression. (Note that the actual value of the tag is not used).
# Uncomment to change the default.
#release tag = v\d+\.\d+<|MERGE_RESOLUTION|>--- conflicted
+++ resolved
@@ -3,11 +3,7 @@
 
 # This is the version number that will be used. Prerelease numbers are calculated by 
 # counting git commits since the last change in this value.
-<<<<<<< HEAD
-version = 9.4.3
-=======
 version = 9.5.0
->>>>>>> d0b9bedd
 
 # A version is determined to be a "beta" prerelease if it originates from the default branch
 # The default branch is the first branch that matches the following regular expession.
